--- conflicted
+++ resolved
@@ -154,20 +154,15 @@
     y: 100,
     width: 250,
     height: 500,
-<<<<<<< HEAD
-    color: 0x00000000,
-    shader: renderer.createShader('DynamicShader', {
-=======
     color: 0xff0000ff,
-    shader: renderer.makeShader('DynamicShader', {
->>>>>>> 79ba0de4
+    shader: renderer.createShader('DynamicShader', {
       effects: [
         {
           type: 'linearGradient',
           props: {
             angle: 180,
             stops: [0.4, 0.8],
-            colors: [0x0000ffff, '#00000000'],
+            colors: [0x0000ffff, 0x00000000],
           },
         },
         {
@@ -175,7 +170,7 @@
           props: {
             angle: -90,
             stops: [0.1, 0.75],
-            colors: [0x0000ffff, '#00000000'],
+            colors: [0x0000ffff, 0x00000000],
           },
         },
       ],
