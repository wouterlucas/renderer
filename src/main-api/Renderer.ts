--- conflicted
+++ resolved
@@ -27,13 +27,7 @@
 import { EventEmitter } from '../common/EventEmitter.js';
 import { Inspector } from './Inspector.js';
 import { assertTruthy, isProductionEnvironment } from '../utils.js';
-<<<<<<< HEAD
-import {
-  Stage,
-  type StageFpsUpdateHandler,
-  type StageFrameTickHandler,
-} from '../core/Stage.js';
-import { getNewId } from '../utils.js';
+import { Stage } from '../core/Stage.js';
 import { CoreNode, type CoreNodeProps } from '../core/CoreNode.js';
 import { CoreTextNode, type CoreTextNodeProps } from '../core/CoreTextNode.js';
 import type {
@@ -49,15 +43,7 @@
   EffectDesc,
   EffectDescUnion,
 } from '../core/renderers/webgl/shaders/DynamicShader.js';
-=======
-import { Stage } from '../core/Stage.js';
-import { CoreNode, type CoreNodeWritableProps } from '../core/CoreNode.js';
-import {
-  CoreTextNode,
-  type CoreTextNodeWritableProps,
-} from '../core/CoreTextNode.js';
 import type { TextureMemoryManagerSettings } from '../core/TextureMemoryManager.js';
->>>>>>> be06ab71
 
 /**
  * An immutable reference to a specific Shader type
@@ -385,21 +371,10 @@
   >(props: Partial<INodeProps<ShCtr>>): INode<ShCtr> {
     assertTruthy(this.stage, 'Stage is not initialized');
 
-<<<<<<< HEAD
-    const resolvedProps = this.resolveNodeDefaults(props as CoreNodeProps);
-    const node = new CoreNode(this.stage, resolvedProps);
+    const node = this.stage.createNode(props as Partial<CoreNodeProps>);
 
     if (this.inspector) {
-      return this.inspector.createNode(
-        node,
-        resolvedProps,
-      ) as unknown as INode<ShCtr>;
-=======
-    const node = this.stage.createNode(props);
-
-    if (this.inspector) {
-      return this.inspector.createNode(node);
->>>>>>> be06ab71
+      return this.inspector.createNode(node) as unknown as INode<ShCtr>;
     }
 
     // FIXME onDestroy event? node.once('beforeDestroy'
@@ -421,121 +396,17 @@
    * @param props
    * @returns
    */
-<<<<<<< HEAD
   createTextNode(props: Partial<ITextNodeProps>): ITextNode {
-    const fontSize = props.fontSize ?? 16;
-    const data = {
-      ...this.resolveNodeDefaults(props as CoreTextNodeProps),
-      id: getNewId(),
-      text: props.text ?? '',
-      textRendererOverride: props.textRendererOverride ?? null,
-      fontSize,
-      fontFamily: props.fontFamily ?? 'sans-serif',
-      fontStyle: props.fontStyle ?? 'normal',
-      fontWeight: props.fontWeight ?? 'normal',
-      fontStretch: props.fontStretch ?? 'normal',
-      textAlign: props.textAlign ?? 'left',
-      contain: props.contain ?? 'none',
-      scrollable: props.scrollable ?? false,
-      scrollY: props.scrollY ?? 0,
-      offsetY: props.offsetY ?? 0,
-      letterSpacing: props.letterSpacing ?? 0,
-      lineHeight: props.lineHeight, // `undefined` is a valid value
-      maxLines: props.maxLines ?? 0,
-      textBaseline: props.textBaseline ?? 'alphabetic',
-      verticalAlign: props.verticalAlign ?? 'middle',
-      overflowSuffix: props.overflowSuffix ?? '...',
-      debug: props.debug ?? {},
-      shaderProps: null,
-    };
-
-    assertTruthy(this.stage);
-    const textNode = new CoreTextNode(this.stage, data);
-
-    if (this.inspector) {
-      return this.inspector.createTextNode(
-        textNode,
-        data,
-      ) as unknown as ITextNode;
-=======
-  createTextNode(props: Partial<CoreTextNodeWritableProps>): CoreTextNode {
-    const textNode = this.stage.createTextNode(props);
+    const textNode = this.stage.createTextNode(props as CoreTextNodeProps);
 
     if (this.inspector) {
       return this.inspector.createTextNode(textNode);
->>>>>>> be06ab71
     }
 
     return textNode as unknown as ITextNode;
   }
 
   /**
-<<<<<<< HEAD
-   * Resolves the default property values for a Node
-   *
-   * @remarks
-   * This method is used internally by the RendererMain to resolve the default
-   * property values for a Node. It is exposed publicly so that it can be used
-   * by Core Driver implementations.
-   *
-   * @param props
-   * @returns
-   */
-  private resolveNodeDefaults(props: Partial<CoreNodeProps>): CoreNodeProps {
-    const color = props.color ?? 0xffffffff;
-    const colorTl = props.colorTl ?? props.colorTop ?? props.colorLeft ?? color;
-    const colorTr =
-      props.colorTr ?? props.colorTop ?? props.colorRight ?? color;
-    const colorBl =
-      props.colorBl ?? props.colorBottom ?? props.colorLeft ?? color;
-    const colorBr =
-      props.colorBr ?? props.colorBottom ?? props.colorRight ?? color;
-    const data = santizeCustomDataMap(props.data ?? {});
-
-    return {
-      x: props.x ?? 0,
-      y: props.y ?? 0,
-      width: props.width ?? 0,
-      height: props.height ?? 0,
-      alpha: props.alpha ?? 1,
-      autosize: props.autosize ?? false,
-      clipping: props.clipping ?? false,
-      color,
-      colorTop: props.colorTop ?? color,
-      colorBottom: props.colorBottom ?? color,
-      colorLeft: props.colorLeft ?? color,
-      colorRight: props.colorRight ?? color,
-      colorBl,
-      colorBr,
-      colorTl,
-      colorTr,
-      zIndex: props.zIndex ?? 0,
-      zIndexLocked: props.zIndexLocked ?? 0,
-      parent: props.parent ?? null,
-      texture: props.texture ?? null,
-      textureOptions: props.textureOptions ?? {},
-      shader: props.shader ?? this.stage.defShaderCtr,
-      // Since setting the `src` will trigger a texture load, we need to set it after
-      // we set the texture. Otherwise, problems happen.
-      src: props.src ?? '',
-      scale: props.scale ?? null,
-      scaleX: props.scaleX ?? props.scale ?? 1,
-      scaleY: props.scaleY ?? props.scale ?? 1,
-      mount: props.mount ?? 0,
-      mountX: props.mountX ?? props.mount ?? 0,
-      mountY: props.mountY ?? props.mount ?? 0,
-      pivot: props.pivot ?? 0.5,
-      pivotX: props.pivotX ?? props.pivot ?? 0.5,
-      pivotY: props.pivotY ?? props.pivot ?? 0.5,
-      rotation: props.rotation ?? 0,
-      rtt: props.rtt ?? false,
-      data: data,
-    };
-  }
-
-  /**
-=======
->>>>>>> be06ab71
    * Destroy a node
    *
    * @remarks
