/*
 * If not stated otherwise in this file or this component's LICENSE file the
 * following copyright and licenses apply:
 *
 * Copyright 2023 Comcast Cable Communications Management, LLC.
 *
 * Licensed under the Apache License, Version 2.0 (the License);
 * you may not use this file except in compliance with the License.
 * You may obtain a copy of the License at
 *
 * http://www.apache.org/licenses/LICENSE-2.0
 *
 * Unless required by applicable law or agreed to in writing, software
 * distributed under the License is distributed on an "AS IS" BASIS,
 * WITHOUT WARRANTIES OR CONDITIONS OF ANY KIND, either express or implied.
 * See the License for the specific language governing permissions and
 * limitations under the License.
 */

import {
  assertTruthy,
  getNewId,
  mergeColorAlphaPremultiplied,
} from '../utils.js';
import type { TextureOptions } from './CoreTextureManager.js';
import type { CoreRenderer } from './renderers/CoreRenderer.js';
import type { Stage } from './Stage.js';
import type {
  Texture,
  TextureFailedEventHandler,
  TextureFreedEventHandler,
  TextureLoadedEventHandler,
} from './textures/Texture.js';
import type {
  Dimensions,
  NodeTextureFailedPayload,
  NodeTextureFreedPayload,
  NodeTextureLoadedPayload,
} from '../common/CommonTypes.js';
import { EventEmitter } from '../common/EventEmitter.js';
import {
  copyRect,
  intersectRect,
  type Bound,
  type RectWithValid,
  createBound,
  boundInsideBound,
} from './lib/utils.js';
import { Matrix3d } from './lib/Matrix3d.js';
import { RenderCoords } from './lib/RenderCoords.js';
import type { AnimationSettings } from './animations/CoreAnimation.js';
import type { IAnimationController } from '../common/IAnimationController.js';
import { CoreAnimation } from './animations/CoreAnimation.js';
import { CoreAnimationController } from './animations/CoreAnimationController.js';
import type { BaseShaderController } from '../main-api/ShaderController.js';

export enum CoreNodeRenderState {
  Init = 0,
  OutOfBounds = 2,
  InBounds = 4,
  InViewport = 8,
}

const CoreNodeRenderStateMap: Map<CoreNodeRenderState, string> = new Map();
CoreNodeRenderStateMap.set(CoreNodeRenderState.Init, 'init');
CoreNodeRenderStateMap.set(CoreNodeRenderState.OutOfBounds, 'outOfBounds');
CoreNodeRenderStateMap.set(CoreNodeRenderState.InBounds, 'inBounds');
CoreNodeRenderStateMap.set(CoreNodeRenderState.InViewport, 'inViewport');

export enum UpdateType {
  /**
   * Child updates
   */
  Children = 1,

  /**
   * Scale/Rotate transform update
   *
   * @remarks
   * CoreNode Properties Updated:
   * - `scaleRotateTransform`
   */
  ScaleRotate = 2,

  /**
   * Translate transform update (x/y/width/height/pivot/mount)
   *
   * @remarks
   * CoreNode Properties Updated:
   * - `localTransform`
   */
  Local = 4,

  /**
   * Global Transform update
   *
   * @remarks
   * CoreNode Properties Updated:
   * - `globalTransform`
   * - `renderCoords`
   * - `renderBound`
   */
  Global = 8,

  /**
   * Clipping rect update
   *
   * @remarks
   * CoreNode Properties Updated:
   * - `clippingRect`
   */
  Clipping = 16,

  /**
   * Calculated ZIndex update
   *
   * @remarks
   * CoreNode Properties Updated:
   * - `calcZIndex`
   */
  CalculatedZIndex = 32,

  /**
   * Z-Index Sorted Children update
   *
   * @remarks
   * CoreNode Properties Updated:
   * - `children` (sorts children by their `calcZIndex`)
   */
  ZIndexSortedChildren = 64,

  /**
   * Premultiplied Colors update
   *
   * @remarks
   * CoreNode Properties Updated:
   * - `premultipliedColorTl`
   * - `premultipliedColorTr`
   * - `premultipliedColorBl`
   * - `premultipliedColorBr`
   */
  PremultipliedColors = 128,

  /**
   * World Alpha update
   *
   * @remarks
   * CoreNode Properties Updated:
   * - `worldAlpha` = `parent.worldAlpha` * `alpha`
   */
  WorldAlpha = 256,

  /**
   * Render State update
   *
   * @remarks
   * CoreNode Properties Updated:
   * - `renderState`
   */
  RenderState = 512,

  /**
   * Is Renderable update
   *
   * @remarks
   * CoreNode Properties Updated:
   * - `isRenderable`
   */
  IsRenderable = 1024,

  /**
   * Render Texture update
   */
  RenderTexture = 2048,

  /**
   * Track if parent has render texture
   */
  ParentRenderTexture = 4096,

  /**
   * None
   */
  None = 0,

  /**
   * All
   */
  All = 8191,
}

/**
 * A custom data map which can be stored on an CoreNode
 *
 * @remarks
 * This is a map of key-value pairs that can be stored on an INode. It is used
 * to store custom data that can be used by the application.
 * The data stored can only be of type string, number or boolean.
 */
export type CustomDataMap = {
  [key: string]: string | number | boolean | undefined;
};

/**
 * Writable properties of a Node.
 */
export interface CoreNodeProps {
  /**
   * The x coordinate of the Node's Mount Point.
   *
   * @remarks
   * See {@link mountX} and {@link mountY} for more information about setting
   * the Mount Point.
   *
   * @default `0`
   */
  x: number;
  /**
   * The y coordinate of the Node's Mount Point.
   *
   * @remarks
   * See {@link mountX} and {@link mountY} for more information about setting
   * the Mount Point.
   *
   * @default `0`
   */
  y: number;
  /**
   * The width of the Node.
   *
   * @default `0`
   */
  width: number;
  /**
   * The height of the Node.
   *
   * @default `0`
   */
  height: number;
  /**
   * The alpha opacity of the Node.
   *
   * @remarks
   * The alpha value is a number between 0 and 1, where 0 is fully transparent
   * and 1 is fully opaque.
   *
   * @default `1`
   */
  alpha: number;
  /**
   * Autosize mode
   *
   * @remarks
   * When enabled, when a texture is loaded into the Node, the Node will
   * automatically resize to the dimensions of the texture.
   *
   * Text Nodes are always autosized based on their text content regardless
   * of this mode setting.
   *
   * @default `false`
   */
  autosize: boolean;
  /**
   * Clipping Mode
   *
   * @remarks
   * Enable Clipping Mode when you want to prevent the drawing of a Node and
   * its descendants from overflowing outside of the Node's x/y/width/height
   * bounds.
   *
   * For WebGL, clipping is implemented using the high-performance WebGL
   * operation scissor. As a consequence, clipping does not work for
   * non-rectangular areas. So, if the element is rotated
   * (by itself or by any of its ancestors), clipping will not work as intended.
   *
   * TODO: Add support for non-rectangular clipping either automatically or
   * via Render-To-Texture.
   *
   * @default `false`
   */
  clipping: boolean;
  /**
   * The color of the Node.
   *
   * @remarks
   * The color value is a number in the format 0xRRGGBBAA, where RR is the red
   * component, GG is the green component, BB is the blue component, and AA is
   * the alpha component.
   *
   * Gradient colors may be set by setting the different color sub-properties:
   * {@link colorTop}, {@link colorBottom}, {@link colorLeft}, {@link colorRight},
   * {@link colorTl}, {@link colorTr}, {@link colorBr}, {@link colorBl} accordingly.
   *
   * @default `0xffffffff` (opaque white)
   */
  color: number;
  /**
   * The color of the top edge of the Node for gradient rendering.
   *
   * @remarks
   * See {@link color} for more information about color values and gradient
   * rendering.
   */
  colorTop: number;
  /**
   * The color of the bottom edge of the Node for gradient rendering.
   *
   * @remarks
   * See {@link color} for more information about color values and gradient
   * rendering.
   */
  colorBottom: number;
  /**
   * The color of the left edge of the Node for gradient rendering.
   *
   * @remarks
   * See {@link color} for more information about color values and gradient
   * rendering.
   */
  colorLeft: number;
  /**
   * The color of the right edge of the Node for gradient rendering.
   *
   * @remarks
   * See {@link color} for more information about color values and gradient
   * rendering.
   */
  colorRight: number;
  /**
   * The color of the top-left corner of the Node for gradient rendering.
   *
   * @remarks
   * See {@link color} for more information about color values and gradient
   * rendering.
   */
  colorTl: number;
  /**
   * The color of the top-right corner of the Node for gradient rendering.
   *
   * @remarks
   * See {@link color} for more information about color values and gradient
   * rendering.
   */
  colorTr: number;
  /**
   * The color of the bottom-right corner of the Node for gradient rendering.
   *
   * @remarks
   * See {@link color} for more information about color values and gradient
   * rendering.
   */
  colorBr: number;
  /**
   * The color of the bottom-left corner of the Node for gradient rendering.
   *
   * @remarks
   * See {@link color} for more information about color values and gradient
   * rendering.
   */
  colorBl: number;
  /**
   * The Node's parent Node.
   *
   * @remarks
   * The value `null` indicates that the Node has no parent. This may either be
   * because the Node is the root Node of the scene graph, or because the Node
   * has been removed from the scene graph.
   *
   * In order to make sure that a Node can be rendered on the screen, it must
   * be added to the scene graph by setting it's parent property to a Node that
   * is already in the scene graph such as the root Node.
   *
   * @default `null`
   */
  parent: CoreNode | null;
  /**
   * The Node's z-index.
   *
   * @remarks
   * TBD
   */
  zIndex: number;
  /**
   * The Node's Texture.
   *
   * @remarks
   * The `texture` defines a rasterized image that is contained within the
   * {@link width} and {@link height} dimensions of the Node. If null, the
   * Node will use an opaque white {@link ColorTexture} when being drawn, which
   * essentially enables colors (including gradients) to be drawn.
   *
   * If set, by default, the texture will be drawn, as is, stretched to the
   * dimensions of the Node. This behavior can be modified by setting the TBD
   * and TBD properties.
   *
   * To create a Texture in order to set it on this property, call
   * {@link RendererMain.createTexture}.
   *
   * If the {@link src} is set on a Node, the Node will use the
   * {@link ImageTexture} by default and the Node will simply load the image at
   * the specified URL.
   *
   * Note: If this is a Text Node, the Texture will be managed by the Node's
   * {@link TextRenderer} and should not be set explicitly.
   */
  texture: Texture | null;

  /**
   * Options to associate with the Node's Texture
   */
  textureOptions: TextureOptions;

  /**
   * The Node's shader
   *
   * @remarks
   * The `shader` defines a {@link Shader} used to draw the Node. By default,
   * the Default Shader is used which simply draws the defined {@link texture}
   * or {@link color}(s) within the Node without any special effects.
   *
   * To create a Shader in order to set it on this property, call
   * {@link RendererMain.createShader}.
   *
   * Note: If this is a Text Node, the Shader will be managed by the Node's
   * {@link TextRenderer} and should not be set explicitly.
   */
  shader: BaseShaderController;
  /**
   * Image URL
   *
   * @remarks
   * When set, the Node's {@link texture} is automatically set to an
   * {@link ImageTexture} using the source image URL provided (with all other
   * settings being defaults)
   */
  src: string | null;
  zIndexLocked: number;
  /**
   * Scale to render the Node at
   *
   * @remarks
   * The scale value multiplies the provided {@link width} and {@link height}
   * of the Node around the Node's Pivot Point (defined by the {@link pivot}
   * props).
   *
   * Behind the scenes, setting this property sets both the {@link scaleX} and
   * {@link scaleY} props to the same value.
   *
   * NOTE: When the scaleX and scaleY props are explicitly set to different values,
   * this property returns `null`. Setting `null` on this property will have no
   * effect.
   *
   * @default 1.0
   */
  scale: number | null;
  /**
   * Scale to render the Node at (X-Axis)
   *
   * @remarks
   * The scaleX value multiplies the provided {@link width} of the Node around
   * the Node's Pivot Point (defined by the {@link pivot} props).
   *
   * @default 1.0
   */
  scaleX: number;
  /**
   * Scale to render the Node at (Y-Axis)
   *
   * @remarks
   * The scaleY value multiplies the provided {@link height} of the Node around
   * the Node's Pivot Point (defined by the {@link pivot} props).
   *
   * @default 1.0
   */
  scaleY: number;
  /**
   * Combined position of the Node's Mount Point
   *
   * @remarks
   * The value can be any number between `0.0` and `1.0`:
   * - `0.0` defines the Mount Point at the top-left corner of the Node.
   * - `0.5` defines it at the center of the Node.
   * - `1.0` defines it at the bottom-right corner of the node.
   *
   * Use the {@link mountX} and {@link mountY} props seperately for more control
   * of the Mount Point.
   *
   * When assigned, the same value is also passed to both the {@link mountX} and
   * {@link mountY} props.
   *
   * @default 0 (top-left)
   */
  mount: number;
  /**
   * X position of the Node's Mount Point
   *
   * @remarks
   * The value can be any number between `0.0` and `1.0`:
   * - `0.0` defines the Mount Point's X position as the left-most edge of the
   *   Node
   * - `0.5` defines it as the horizontal center of the Node
   * - `1.0` defines it as the right-most edge of the Node.
   *
   * The combination of {@link mountX} and {@link mountY} define the Mount Point
   *
   * @default 0 (left-most edge)
   */
  mountX: number;
  /**
   * Y position of the Node's Mount Point
   *
   * @remarks
   * The value can be any number between `0.0` and `1.0`:
   * - `0.0` defines the Mount Point's Y position as the top-most edge of the
   *   Node
   * - `0.5` defines it as the vertical center of the Node
   * - `1.0` defines it as the bottom-most edge of the Node.
   *
   * The combination of {@link mountX} and {@link mountY} define the Mount Point
   *
   * @default 0 (top-most edge)
   */
  mountY: number;
  /**
   * Combined position of the Node's Pivot Point
   *
   * @remarks
   * The value can be any number between `0.0` and `1.0`:
   * - `0.0` defines the Pivot Point at the top-left corner of the Node.
   * - `0.5` defines it at the center of the Node.
   * - `1.0` defines it at the bottom-right corner of the node.
   *
   * Use the {@link pivotX} and {@link pivotY} props seperately for more control
   * of the Pivot Point.
   *
   * When assigned, the same value is also passed to both the {@link pivotX} and
   * {@link pivotY} props.
   *
   * @default 0.5 (center)
   */
  pivot: number;
  /**
   * X position of the Node's Pivot Point
   *
   * @remarks
   * The value can be any number between `0.0` and `1.0`:
   * - `0.0` defines the Pivot Point's X position as the left-most edge of the
   *   Node
   * - `0.5` defines it as the horizontal center of the Node
   * - `1.0` defines it as the right-most edge of the Node.
   *
   * The combination of {@link pivotX} and {@link pivotY} define the Pivot Point
   *
   * @default 0.5 (centered on x-axis)
   */
  pivotX: number;
  /**
   * Y position of the Node's Pivot Point
   *
   * @remarks
   * The value can be any number between `0.0` and `1.0`:
   * - `0.0` defines the Pivot Point's Y position as the top-most edge of the
   *   Node
   * - `0.5` defines it as the vertical center of the Node
   * - `1.0` defines it as the bottom-most edge of the Node.
   *
   * The combination of {@link pivotX} and {@link pivotY} define the Pivot Point
   *
   * @default 0.5 (centered on y-axis)
   */
  pivotY: number;
  /**
   * Rotation of the Node (in Radians)
   *
   * @remarks
   * Sets the amount to rotate the Node by around it's Pivot Point (defined by
   * the {@link pivot} props). Positive values rotate the Node clockwise, while
   * negative values rotate it counter-clockwise.
   *
   * Example values:
   * - `-Math.PI / 2`: 90 degree rotation counter-clockwise
   * - `0`: No rotation
   * - `Math.PI / 2`: 90 degree rotation clockwise
   * - `Math.PI`: 180 degree rotation clockwise
   * - `3 * Math.PI / 2`: 270 degree rotation clockwise
   * - `2 * Math.PI`: 360 rotation clockwise
   */
  rotation: number;

  /**
   * Whether the Node is rendered to a texture
   *
   * @remarks
   * TBD
   *
   * @default false
   */
  rtt: boolean;

  /**
   * Node data element for custom data storage (optional)
   *
   * @remarks
   * This property is used to store custom data on the Node as a key/value data store.
   * Data values are limited to string, numbers, booleans. Strings will be truncated
   * to a 2048 character limit for performance reasons.
   *
   * This is not a data storage mechanism for large amounts of data please use a
   * dedicated data storage mechanism for that.
   *
   * The custom data will be reflected in the inspector as part of `data-*` attributes
   *
   * @default `undefined`
   */
  data?: CustomDataMap;
}

/**
 * Grab all the number properties of type T
 */
type NumberProps<T> = {
  [Key in keyof T as NonNullable<T[Key]> extends number ? Key : never]: number;
};

/**
 * Properties of a Node used by the animate() function
 */
export interface CoreNodeAnimateProps extends NumberProps<CoreNodeProps> {
  /**
   * Shader properties to animate
   */
  shaderProps: Record<string, number>;
  // TODO: textureProps: Record<string, number>;
}

/**
 * A visual Node in the Renderer scene graph.
 *
 * @remarks
 * CoreNode is an internally used class that represents a Renderer Node in the
 * scene graph. See INode.ts for the public APIs exposed to Renderer users
 * that include generic types for Shaders.
 */
export class CoreNode extends EventEmitter {
  readonly children: CoreNode[] = [];
  protected _id: number = getNewId();
<<<<<<< HEAD
  protected props: Required<CoreNodeProps>;
=======
  readonly props: Required<CoreNodeWritableProps>;
>>>>>>> be06ab71

  public updateType = UpdateType.All;

  public globalTransform?: Matrix3d;
  public scaleRotateTransform?: Matrix3d;
  public localTransform?: Matrix3d;
  public renderCoords?: RenderCoords;
  public renderBound?: Bound;
  public strictBound?: Bound;
  public preloadBound?: Bound;
  public clippingRect: RectWithValid = {
    x: 0,
    y: 0,
    width: 0,
    height: 0,
    valid: false,
  };
  public isRenderable = false;
  public renderState: CoreNodeRenderState = CoreNodeRenderState.Init;

  public worldAlpha = 1;
  public premultipliedColorTl = 0;
  public premultipliedColorTr = 0;
  public premultipliedColorBl = 0;
  public premultipliedColorBr = 0;
  public calcZIndex = 0;
  public hasRTTupdates = false;
  public parentHasRenderTexture = false;
  private _src = '';

  constructor(readonly stage: Stage, props: CoreNodeProps) {
    super();

    this.props = {
      ...props,
      parent: null,
      texture: null,
      shader: stage.defShaderCtr,
      src: '',
      rtt: false,
      data: props.data || {},
    };

    // Assign props to instance
    this.parent = props.parent;
    this.shader = props.shader;
    this.texture = props.texture;
    this.src = props.src || '';
    // FIXME
    // this.data = props.data;
    this.rtt = props.rtt;

    this.updateScaleRotateTransform();
  }

  //#region Textures
  loadTexture(): void {
    const { texture } = this.props;
    assertTruthy(texture);

    // If texture is already loaded / failed, trigger loaded event manually
    // so that users get a consistent event experience.
    // We do this in a microtask to allow listeners to be attached in the same
    // synchronous task after calling loadTexture()
    queueMicrotask(() => {
      // Preload texture if required
      if (this.textureOptions.preload) {
        texture.ctxTexture.load();
      }
      if (texture.state === 'loaded') {
        assertTruthy(texture.dimensions);
        this.onTextureLoaded(texture, texture.dimensions);
      } else if (texture.state === 'failed') {
        assertTruthy(texture.error);
        this.onTextureFailed(texture, texture.error);
      } else if (texture.state === 'freed') {
        this.onTextureFreed(texture);
      }
      texture.on('loaded', this.onTextureLoaded);
      texture.on('failed', this.onTextureFailed);
      texture.on('freed', this.onTextureFreed);
    });
  }

  unloadTexture(): void {
    if (this.texture) {
      this.texture.off('loaded', this.onTextureLoaded);
      this.texture.off('failed', this.onTextureFailed);
      this.texture.off('freed', this.onTextureFreed);
      this.texture.setRenderableOwner(this, false);
    }
  }

  autosizeNode(dimensions: Dimensions) {
    if (this.autosize) {
      this.width = dimensions.width;
      this.height = dimensions.height;
    }
  }

  private onTextureLoaded: TextureLoadedEventHandler = (_, dimensions) => {
    this.autosizeNode(dimensions);

    // Texture was loaded. In case the RAF loop has already stopped, we request
    // a render to ensure the texture is rendered.
    this.stage.requestRender();

    // If parent has a render texture, flag that we need to update
    // @todo: Reserve type for RTT updates
    if (this.parentHasRenderTexture) {
      this.setRTTUpdates(1);
    }

    this.emit('loaded', {
      type: 'texture',
      dimensions,
    } satisfies NodeTextureLoadedPayload);

    // Trigger a local update if the texture is loaded and the resizeMode is 'contain'
    if (this.props.textureOptions?.resizeMode?.type === 'contain') {
      this.setUpdateType(UpdateType.Local);
    }
  };

  private onTextureFailed: TextureFailedEventHandler = (_, error) => {
    this.emit('failed', {
      type: 'texture',
      error,
    } satisfies NodeTextureFailedPayload);
  };

  private onTextureFreed: TextureFreedEventHandler = () => {
    this.emit('freed', {
      type: 'texture',
    } satisfies NodeTextureFreedPayload);
  };
  //#endregion Textures

  /**
   * Change types types is used to determine the scope of the changes being applied
   *
   * @remarks
   * See {@link UpdateType} for more information on each type
   *
   * @param type
   */
  setUpdateType(type: UpdateType): void {
    this.updateType |= type;

    // If we're updating this node at all, we need to inform the parent
    // (and all ancestors) that their children need updating as well
    const parent = this.props.parent;
    if (parent && !(parent.updateType & UpdateType.Children)) {
      parent.setUpdateType(UpdateType.Children);
    }
    // If node is part of RTT texture
    // Flag that we need to update
    if (this.parentHasRenderTexture) {
      this.setRTTUpdates(type);
    }
  }

  sortChildren() {
    this.children.sort((a, b) => a.calcZIndex - b.calcZIndex);
  }

  updateScaleRotateTransform() {
    const { rotation, scaleX, scaleY } = this.props;

    // optimize simple translation cases
    if (rotation === 0 && scaleX === 1 && scaleY === 1) {
      this.scaleRotateTransform = undefined;
      return;
    }

    this.scaleRotateTransform = Matrix3d.rotate(
      rotation,
      this.scaleRotateTransform,
    ).scale(scaleX, scaleY);
  }

  updateLocalTransform() {
    const { x, y, width, height } = this.props;
    const mountTranslateX = this.props.mountX * width;
    const mountTranslateY = this.props.mountY * height;

    if (this.scaleRotateTransform) {
      const pivotTranslateX = this.props.pivotX * width;
      const pivotTranslateY = this.props.pivotY * height;

      this.localTransform = Matrix3d.translate(
        x - mountTranslateX + pivotTranslateX,
        y - mountTranslateY + pivotTranslateY,
        this.localTransform,
      )
        .multiply(this.scaleRotateTransform)
        .translate(-pivotTranslateX, -pivotTranslateY);
    } else {
      this.localTransform = Matrix3d.translate(
        x - mountTranslateX,
        y - mountTranslateY,
        this.localTransform,
      );
    }

    // Handle 'contain' resize mode
    const texture = this.props.texture;
    if (
      texture &&
      texture.dimensions &&
      this.props.textureOptions?.resizeMode?.type === 'contain'
    ) {
      let resizeModeScaleX = 1;
      let resizeModeScaleY = 1;
      let extraX = 0;
      let extraY = 0;
      const { width: tw, height: th } = texture.dimensions;
      const txAspectRatio = tw / th;
      const nodeAspectRatio = width / height;
      if (txAspectRatio > nodeAspectRatio) {
        // Texture is wider than node
        // Center the node vertically (shift down by extraY)
        // Scale the node vertically to maintain original aspect ratio
        const scaleX = width / tw;
        const scaledTxHeight = th * scaleX;
        extraY = (height - scaledTxHeight) / 2;
        resizeModeScaleY = scaledTxHeight / height;
      } else {
        // Texture is taller than node (or equal)
        // Center the node horizontally (shift right by extraX)
        // Scale the node horizontally to maintain original aspect ratio
        const scaleY = height / th;
        const scaledTxWidth = tw * scaleY;
        extraX = (width - scaledTxWidth) / 2;
        resizeModeScaleX = scaledTxWidth / width;
      }

      // Apply the extra translation and scale to the local transform
      this.localTransform
        .translate(extraX, extraY)
        .scale(resizeModeScaleX, resizeModeScaleY);
    }

    this.setUpdateType(UpdateType.Global);
  }

  /**
   * @todo: test for correct calculation flag
   * @param delta
   */
  update(delta: number, parentClippingRect: RectWithValid): void {
    if (this.updateType & UpdateType.ScaleRotate) {
      this.updateScaleRotateTransform();
      this.setUpdateType(UpdateType.Local);
    }

    if (this.updateType & UpdateType.Local) {
      this.updateLocalTransform();
      this.setUpdateType(UpdateType.Global);
    }

    const parent = this.props.parent;
    let childUpdateType = UpdateType.None;

    if (this.updateType & UpdateType.ParentRenderTexture) {
      let p = this.parent;
      while (p) {
        if (p.rtt) {
          this.parentHasRenderTexture = true;
        }
        p = p.parent;
      }
    }

    // If we have render texture updates and not already running a full update
    if (
      this.updateType ^ UpdateType.All &&
      this.updateType & UpdateType.RenderTexture
    ) {
      this.children.forEach((child) => {
        child.setUpdateType(UpdateType.All);
      });
    }

    if (this.updateType & UpdateType.Global) {
      assertTruthy(this.localTransform);

      this.globalTransform = Matrix3d.copy(
        parent?.globalTransform || this.localTransform,
        this.globalTransform,
      );

      if (this.parentHasRenderTexture && this.props.parent?.rtt) {
        this.globalTransform = Matrix3d.identity();
      }

      if (parent) {
        this.globalTransform.multiply(this.localTransform);
      }

      this.calculateRenderCoords();
      this.updateBoundingRect();
      this.setUpdateType(
        UpdateType.Clipping | UpdateType.RenderState | UpdateType.Children,
      );
      childUpdateType |= UpdateType.Global;
    }

    if (this.updateType & UpdateType.Clipping) {
      this.calculateClippingRect(parentClippingRect);
      this.setUpdateType(UpdateType.Children);
      childUpdateType |= UpdateType.Clipping;
    }

    if (this.updateType & UpdateType.WorldAlpha) {
      if (parent) {
        this.worldAlpha = parent.worldAlpha * this.props.alpha;
      } else {
        this.worldAlpha = this.props.alpha;
      }
      this.setUpdateType(
        UpdateType.Children |
          UpdateType.PremultipliedColors |
          UpdateType.IsRenderable,
      );
      childUpdateType |= UpdateType.WorldAlpha;
    }

    if (this.updateType & UpdateType.PremultipliedColors) {
      this.premultipliedColorTl = mergeColorAlphaPremultiplied(
        this.props.colorTl,
        this.worldAlpha,
        true,
      );

      // If all the colors are the same just sent them all to the same value
      if (
        this.props.colorTl === this.props.colorTr &&
        this.props.colorBl === this.props.colorBr &&
        this.props.colorTl === this.props.colorBl
      ) {
        this.premultipliedColorTr =
          this.premultipliedColorBl =
          this.premultipliedColorBr =
            this.premultipliedColorTl;
      } else {
        this.premultipliedColorTr = mergeColorAlphaPremultiplied(
          this.props.colorTr,
          this.worldAlpha,
          true,
        );
        this.premultipliedColorBl = mergeColorAlphaPremultiplied(
          this.props.colorBl,
          this.worldAlpha,
          true,
        );
        this.premultipliedColorBr = mergeColorAlphaPremultiplied(
          this.props.colorBr,
          this.worldAlpha,
          true,
        );
      }
    }

    if (this.updateType & UpdateType.RenderState) {
      this.updateRenderState(parentClippingRect);
      this.setUpdateType(UpdateType.IsRenderable);
    }

    if (this.updateType & UpdateType.IsRenderable) {
      this.updateIsRenderable();
    }

    // No need to update zIndex if there is no parent
    if (parent && this.updateType & UpdateType.CalculatedZIndex) {
      this.calculateZIndex();
      // Tell parent to re-sort children
      parent.setUpdateType(UpdateType.ZIndexSortedChildren);
    }

    if (
      this.updateType & UpdateType.Children &&
      this.children.length &&
      !this.rtt
    ) {
      this.children.forEach((child) => {
        // Trigger the depenedent update types on the child
        child.setUpdateType(childUpdateType);
        // If child has no updates, skip
        if (child.updateType === 0) {
          return;
        }
        child.update(delta, this.clippingRect);
      });
    }

    // Sorting children MUST happen after children have been updated so
    // that they have the oppotunity to update their calculated zIndex.
    if (this.updateType & UpdateType.ZIndexSortedChildren) {
      // reorder z-index
      this.sortChildren();
    }

    // reset update type
    this.updateType = 0;
  }

  //check if CoreNode is renderable based on props
  checkRenderProps(): boolean {
    if (this.props.texture) {
      return true;
    }

    if (!this.props.width || !this.props.height) {
      return false;
    }

    if (this.props.shader === this.stage.defShaderCtr) {
      return true;
    }

    if (this.props.clipping) {
      return true;
    }

    if (this.props.color !== 0) {
      return true;
    }

    // Consider removing these checks and just using the color property check above.
    // Maybe add a forceRender prop for nodes that should always render.
    if (this.props.colorTop !== 0) {
      return true;
    }

    if (this.props.colorBottom !== 0) {
      return true;
    }

    if (this.props.colorLeft !== 0) {
      return true;
    }

    if (this.props.colorRight !== 0) {
      return true;
    }

    if (this.props.colorTl !== 0) {
      return true;
    }

    if (this.props.colorTr !== 0) {
      return true;
    }

    if (this.props.colorBl !== 0) {
      return true;
    }

    if (this.props.colorBr !== 0) {
      return true;
    }
    return false;
  }

  checkRenderBounds(parentClippingRect: RectWithValid): CoreNodeRenderState {
    assertTruthy(this.renderBound);
    const rectW = parentClippingRect.width || this.stage.root.width;
    const rectH = parentClippingRect.height || this.stage.root.height;
    this.strictBound = createBound(
      parentClippingRect.x,
      parentClippingRect.y,
      parentClippingRect.x + rectW,
      parentClippingRect.y + rectH,
      this.strictBound,
    );

    if (boundInsideBound(this.renderBound, this.strictBound)) {
      return CoreNodeRenderState.InViewport;
    }

    const renderM = this.stage.boundsMargin;
    this.preloadBound = createBound(
      this.strictBound.x1 - renderM[3],
      this.strictBound.y1 - renderM[0],
      this.strictBound.x2 + renderM[1],
      this.strictBound.y2 + renderM[2],
      this.preloadBound,
    );

    if (boundInsideBound(this.renderBound, this.preloadBound)) {
      return CoreNodeRenderState.InBounds;
    }
    return CoreNodeRenderState.OutOfBounds;
  }

  updateRenderState(parentClippingRect: RectWithValid) {
    const renderState = this.checkRenderBounds(parentClippingRect);

    if (renderState === this.renderState) {
      return;
    }

    const previous = this.renderState;
    this.renderState = renderState;
    const event = CoreNodeRenderStateMap.get(renderState);
    assertTruthy(event);
    this.emit(event, {
      previous,
      current: renderState,
    });
  }

  /**
   * This function updates the `isRenderable` property based on certain conditions.
   *
   * @returns
   */
  updateIsRenderable() {
    let newIsRenderable;
    if (this.worldAlpha === 0 || !this.checkRenderProps()) {
      newIsRenderable = false;
    } else {
      newIsRenderable = this.renderState > CoreNodeRenderState.OutOfBounds;
    }
    if (this.isRenderable !== newIsRenderable) {
      this.isRenderable = newIsRenderable;
      this.onChangeIsRenderable(newIsRenderable);
    }
  }

  onChangeIsRenderable(isRenderable: boolean) {
    this.texture?.setRenderableOwner(this, isRenderable);
  }

  calculateRenderCoords() {
    const { width, height, globalTransform: transform } = this;
    assertTruthy(transform);
    const { tx, ty, ta, tb, tc, td } = transform;
    if (tb === 0 && tc === 0) {
      const minX = tx;
      const maxX = tx + width * ta;

      const minY = ty;
      const maxY = ty + height * td;
      this.renderCoords = RenderCoords.translate(
        //top-left
        minX,
        minY,
        //top-right
        maxX,
        minY,
        //bottom-right
        maxX,
        maxY,
        //bottom-left
        minX,
        maxY,
        this.renderCoords,
      );
    } else {
      this.renderCoords = RenderCoords.translate(
        //top-left
        tx,
        ty,
        //top-right
        tx + width * ta,
        ty + width * tc,
        //bottom-right
        tx + width * ta + height * tb,
        ty + width * tc + height * td,
        //bottom-left
        tx + height * tb,
        ty + height * td,
        this.renderCoords,
      );
    }
  }

  updateBoundingRect() {
    const { renderCoords, globalTransform: transform } = this;
    assertTruthy(transform);
    assertTruthy(renderCoords);

    const { tb, tc } = transform;
    const { x1, y1, x3, y3 } = renderCoords;
    if (tb === 0 || tc === 0) {
      this.renderBound = createBound(x1, y1, x3, y3, this.renderBound);
    } else {
      const { x2, x4, y2, y4 } = renderCoords;
      this.renderBound = createBound(
        Math.min(x1, x2, x3, x4),
        Math.min(y1, y2, y3, y4),
        Math.max(x1, x2, x3, x4),
        Math.max(y1, y2, y3, y4),
        this.renderBound,
      );
    }
  }
  /**
   * This function calculates the clipping rectangle for a node.
   *
   * The function then checks if the node is rotated. If the node requires clipping and is not rotated, a new clipping rectangle is created based on the node's global transform and dimensions.
   * If a parent clipping rectangle exists, it is intersected with the node's clipping rectangle (if it exists), or replaces the node's clipping rectangle.
   *
   * Finally, the node's parentClippingRect and clippingRect properties are updated.
   */
  calculateClippingRect(parentClippingRect: RectWithValid) {
    assertTruthy(this.globalTransform);
    const { clippingRect, props, globalTransform: gt } = this;
    const { clipping } = props;

    const isRotated = gt.tb !== 0 || gt.tc !== 0;

    if (clipping && !isRotated) {
      clippingRect.x = gt.tx;
      clippingRect.y = gt.ty;
      clippingRect.width = this.width * gt.ta;
      clippingRect.height = this.height * gt.td;
      clippingRect.valid = true;
    } else {
      clippingRect.valid = false;
    }

    if (parentClippingRect.valid && clippingRect.valid) {
      // Intersect parent clipping rect with node clipping rect
      intersectRect(parentClippingRect, clippingRect, clippingRect);
    } else if (parentClippingRect.valid) {
      // Copy parent clipping rect
      copyRect(parentClippingRect, clippingRect);
      clippingRect.valid = true;
    }
  }

  calculateZIndex(): void {
    const props = this.props;
    const z = props.zIndex || 0;
    const p = props.parent?.zIndex || 0;

    let zIndex = z;
    if (props.parent?.zIndexLocked) {
      zIndex = z < p ? z : p;
    }
    this.calcZIndex = zIndex;
  }

  /**
   * Destroy the node and cleanup all resources
   */
  destroy(): void {
    this.unloadTexture();

    this.clippingRect.valid = false;

    this.isRenderable = false;

    delete this.renderCoords;
    delete this.renderBound;
    delete this.strictBound;
    delete this.preloadBound;
    delete this.globalTransform;
    delete this.scaleRotateTransform;
    delete this.localTransform;

    this.props.texture = null;
    this.props.shader = this.stage.defShaderCtr;

    if (this.rtt) {
      this.stage.renderer.removeRTTNode(this);
    }

    this.removeAllListeners();
    this.parent = null;
  }

  renderQuads(renderer: CoreRenderer): void {
    const { texture, width, height, textureOptions, rtt, shader } = this.props;

    // Prevent quad rendering if parent has a render texture
    // and renderer is not currently rendering to a texture
    if (this.parentHasRenderTexture) {
      if (!renderer.renderToTextureActive) {
        return;
      }
      // Prevent quad rendering if parent render texture is not the active render texture
      if (this.parentRenderTexture !== renderer.activeRttNode) {
        return;
      }
    }

    const {
      premultipliedColorTl,
      premultipliedColorTr,
      premultipliedColorBl,
      premultipliedColorBr,
    } = this;

    const {
      zIndex,
      worldAlpha,
      globalTransform: gt,
      clippingRect,
      renderCoords,
    } = this;

    assertTruthy(gt);
    assertTruthy(renderCoords);

    // add to list of renderables to be sorted before rendering
    renderer.addQuad({
      width,
      height,
      colorTl: premultipliedColorTl,
      colorTr: premultipliedColorTr,
      colorBl: premultipliedColorBl,
      colorBr: premultipliedColorBr,
      texture,
      textureOptions,
      zIndex,
      shader: shader.shader,
      shaderProps: shader.getResolvedProps(),
      alpha: worldAlpha,
      clippingRect,
      tx: gt.tx,
      ty: gt.ty,
      ta: gt.ta,
      tb: gt.tb,
      tc: gt.tc,
      td: gt.td,
      renderCoords,
      rtt,
      parentHasRenderTexture: this.parentHasRenderTexture,
      framebufferDimensions: this.framebufferDimensions,
    });
  }

  //#region Properties
  get id(): number {
    return this._id;
  }

  get x(): number {
    return this.props.x;
  }

  set x(value: number) {
    if (this.props.x !== value) {
      this.props.x = value;
      this.setUpdateType(UpdateType.Local);
    }
  }

  get absX(): number {
    return (
      this.props.x +
      (this.props.parent?.absX || this.props.parent?.globalTransform?.tx || 0)
    );
  }

  get absY(): number {
    return this.props.y + (this.props.parent?.absY ?? 0);
  }

  get y(): number {
    return this.props.y;
  }

  set y(value: number) {
    if (this.props.y !== value) {
      this.props.y = value;
      this.setUpdateType(UpdateType.Local);
    }
  }

  get width(): number {
    return this.props.width;
  }

  set width(value: number) {
    if (this.props.width !== value) {
      this.props.width = value;
      this.setUpdateType(UpdateType.Local);

      if (this.props.rtt) {
        this.texture = this.stage.txManager.loadTexture('RenderTexture', {
          width: this.width,
          height: this.height,
        });
        this.textureOptions.preload = true;
        this.setUpdateType(UpdateType.RenderTexture);
      }
    }
  }

  get height(): number {
    return this.props.height;
  }

  set height(value: number) {
    if (this.props.height !== value) {
      this.props.height = value;
      this.setUpdateType(UpdateType.Local);

      if (this.props.rtt) {
        this.texture = this.stage.txManager.loadTexture('RenderTexture', {
          width: this.width,
          height: this.height,
        });
        this.textureOptions.preload = true;
        this.setUpdateType(UpdateType.RenderTexture);
      }
    }
  }

  get scale(): number {
    // The CoreNode `scale` property is only used by Animations.
    // Unlike INode, `null` should never be possibility for Animations.
    return this.scaleX;
  }

  set scale(value: number) {
    // The CoreNode `scale` property is only used by Animations.
    // Unlike INode, `null` should never be possibility for Animations.
    this.scaleX = value;
    this.scaleY = value;
  }

  get scaleX(): number {
    return this.props.scaleX;
  }

  set scaleX(value: number) {
    if (this.props.scaleX !== value) {
      this.props.scaleX = value;
      this.setUpdateType(UpdateType.ScaleRotate);
    }
  }

  get scaleY(): number {
    return this.props.scaleY;
  }

  set scaleY(value: number) {
    if (this.props.scaleY !== value) {
      this.props.scaleY = value;
      this.setUpdateType(UpdateType.ScaleRotate);
    }
  }

  get mount(): number {
    return this.props.mount;
  }

  set mount(value: number) {
    if (this.props.mountX !== value || this.props.mountY !== value) {
      this.props.mountX = value;
      this.props.mountY = value;
      this.props.mount = value;
      this.setUpdateType(UpdateType.Local);
    }
  }

  get mountX(): number {
    return this.props.mountX;
  }

  set mountX(value: number) {
    if (this.props.mountX !== value) {
      this.props.mountX = value;
      this.setUpdateType(UpdateType.Local);
    }
  }

  get mountY(): number {
    return this.props.mountY;
  }

  set mountY(value: number) {
    if (this.props.mountY !== value) {
      this.props.mountY = value;
      this.setUpdateType(UpdateType.Local);
    }
  }

  get pivot(): number {
    return this.props.pivot;
  }

  set pivot(value: number) {
    if (this.props.pivotX !== value || this.props.pivotY !== value) {
      this.props.pivotX = value;
      this.props.pivotY = value;
      this.props.pivot = value;
      this.setUpdateType(UpdateType.Local);
    }
  }

  get pivotX(): number {
    return this.props.pivotX;
  }

  set pivotX(value: number) {
    if (this.props.pivotX !== value) {
      this.props.pivotX = value;
      this.setUpdateType(UpdateType.Local);
    }
  }

  get pivotY(): number {
    return this.props.pivotY;
  }

  set pivotY(value: number) {
    if (this.props.pivotY !== value) {
      this.props.pivotY = value;
      this.setUpdateType(UpdateType.Local);
    }
  }

  get rotation(): number {
    return this.props.rotation;
  }

  set rotation(value: number) {
    if (this.props.rotation !== value) {
      this.props.rotation = value;
      this.setUpdateType(UpdateType.ScaleRotate);
    }
  }

  get alpha(): number {
    return this.props.alpha;
  }

  set alpha(value: number) {
    this.props.alpha = value;
    this.setUpdateType(UpdateType.PremultipliedColors | UpdateType.WorldAlpha);
  }

  get autosize(): boolean {
    return this.props.autosize;
  }

  set autosize(value: boolean) {
    this.props.autosize = value;
  }

  get clipping(): boolean {
    return this.props.clipping;
  }

  set clipping(value: boolean) {
    this.props.clipping = value;
    this.setUpdateType(UpdateType.Clipping);
  }

  get color(): number {
    return this.props.color;
  }

  set color(value: number) {
    this.colorTop = value;
    this.colorBottom = value;
    this.colorLeft = value;
    this.colorRight = value;
    this.props.color = value;

    this.setUpdateType(UpdateType.PremultipliedColors);
  }

  get colorTop(): number {
    return this.props.colorTop;
  }

  set colorTop(value: number) {
    if (this.props.colorTl !== value || this.props.colorTr !== value) {
      this.colorTl = value;
      this.colorTr = value;
    }
    this.props.colorTop = value;
    this.setUpdateType(UpdateType.PremultipliedColors);
  }

  get colorBottom(): number {
    return this.props.colorBottom;
  }

  set colorBottom(value: number) {
    if (this.props.colorBl !== value || this.props.colorBr !== value) {
      this.colorBl = value;
      this.colorBr = value;
    }
    this.props.colorBottom = value;
    this.setUpdateType(UpdateType.PremultipliedColors);
  }

  get colorLeft(): number {
    return this.props.colorLeft;
  }

  set colorLeft(value: number) {
    if (this.props.colorTl !== value || this.props.colorBl !== value) {
      this.colorTl = value;
      this.colorBl = value;
    }
    this.props.colorLeft = value;
    this.setUpdateType(UpdateType.PremultipliedColors);
  }

  get colorRight(): number {
    return this.props.colorRight;
  }

  set colorRight(value: number) {
    if (this.props.colorTr !== value || this.props.colorBr !== value) {
      this.colorTr = value;
      this.colorBr = value;
    }
    this.props.colorRight = value;
    this.setUpdateType(UpdateType.PremultipliedColors);
  }

  get colorTl(): number {
    return this.props.colorTl;
  }

  set colorTl(value: number) {
    this.props.colorTl = value;
    this.setUpdateType(UpdateType.PremultipliedColors);
  }

  get colorTr(): number {
    return this.props.colorTr;
  }

  set colorTr(value: number) {
    this.props.colorTr = value;
    this.setUpdateType(UpdateType.PremultipliedColors);
  }

  get colorBl(): number {
    return this.props.colorBl;
  }

  set colorBl(value: number) {
    this.props.colorBl = value;
    this.setUpdateType(UpdateType.PremultipliedColors);
  }

  get colorBr(): number {
    return this.props.colorBr;
  }

  set colorBr(value: number) {
    this.props.colorBr = value;
    this.setUpdateType(UpdateType.PremultipliedColors);
  }

  // we're only interested in parent zIndex to test
  // if we should use node zIndex is higher then parent zIndex
  get zIndexLocked(): number {
    return this.props.zIndexLocked || 0;
  }

  set zIndexLocked(value: number) {
    this.props.zIndexLocked = value;
    this.setUpdateType(UpdateType.CalculatedZIndex | UpdateType.Children);
    this.children.forEach((child) => {
      child.setUpdateType(UpdateType.CalculatedZIndex);
    });
  }

  get zIndex(): number {
    return this.props.zIndex;
  }

  set zIndex(value: number) {
    this.props.zIndex = value;
    this.setUpdateType(UpdateType.CalculatedZIndex | UpdateType.Children);
    this.children.forEach((child) => {
      child.setUpdateType(UpdateType.CalculatedZIndex);
    });
  }

  get parent(): CoreNode | null {
    return this.props.parent;
  }

  set parent(newParent: CoreNode | null) {
    const oldParent = this.props.parent;
    if (oldParent === newParent) {
      return;
    }
    this.props.parent = newParent;
    if (oldParent) {
      const index = oldParent.children.indexOf(this);
      assertTruthy(
        index !== -1,
        "CoreNode.parent: Node not found in old parent's children!",
      );
      oldParent.children.splice(index, 1);
      oldParent.setUpdateType(
        UpdateType.Children | UpdateType.ZIndexSortedChildren,
      );
    }
    if (newParent) {
      newParent.children.push(this);
      // Since this node has a new parent, to be safe, have it do a full update.
      this.setUpdateType(UpdateType.All);
      // Tell parent that it's children need to be updated and sorted.
      newParent.setUpdateType(
        UpdateType.Children | UpdateType.ZIndexSortedChildren,
      );

      if (newParent.rtt || newParent.parentHasRenderTexture) {
        this.setRTTUpdates(UpdateType.All);
      }
    }
    this.updateScaleRotateTransform();
  }

  get rtt(): boolean {
    return this.props.rtt;
  }

  set rtt(value: boolean) {
    if (this.props.rtt === true) {
      this.props.rtt = value;

      // unload texture if we used to have a render texture
      if (value === false && this.texture !== null) {
        this.unloadTexture();
        this.setUpdateType(UpdateType.All);

        this.children.forEach((child) => {
          child.parentHasRenderTexture = false;
        });

        this.stage.renderer?.removeRTTNode(this);
        return;
      }
    }

    // if the new value is false and we didnt have rtt previously, we don't need to do anything
    if (value === false) {
      return;
    }

    // load texture
    this.texture = this.stage.txManager.loadTexture('RenderTexture', {
      width: this.width,
      height: this.height,
    });
    this.textureOptions.preload = true;

    this.props.rtt = true;
    this.hasRTTupdates = true;
    this.setUpdateType(UpdateType.All);

    this.children.forEach((child) => {
      child.setUpdateType(UpdateType.All);
    });

    // Store RTT nodes in a separate list
    this.stage.renderer?.renderToTexture(this);
  }

  get shader(): BaseShaderController {
    return this.props.shader;
  }

  set shader(value: BaseShaderController) {
    if (this.props.shader === value) {
      return;
    }

    this.props.shader = value;

    if (value === this.stage.defShaderCtr) {
      this.setUpdateType(UpdateType.IsRenderable);
    }
  }

  get src(): string {
    return this._src;
  }

  set src(imageUrl: string) {
    if (this._src === imageUrl) {
      return;
    }

    this._src = imageUrl;

    if (!imageUrl) {
      this.texture = null;
      return;
    }

    this.texture = this.stage.txManager.loadTexture('ImageTexture', {
      src: imageUrl,
    });
  }

  /**
   * Returns the framebuffer dimensions of the node.
   * If the node has a render texture, the dimensions are the same as the node's dimensions.
   * If the node does not have a render texture, the dimensions are inherited from the parent.
   * If the node parent has a render texture and the node is a render texture, the nodes dimensions are used.
   */
  get framebufferDimensions(): Dimensions {
    if (this.parentHasRenderTexture && !this.rtt && this.parent) {
      return this.parent.framebufferDimensions;
    }
    return { width: this.width, height: this.height };
  }

  /**
   * Returns the parent render texture node if it exists.
   */
  get parentRenderTexture(): CoreNode | null {
    let parent = this.parent;
    while (parent) {
      if (parent.rtt) {
        return parent;
      }
      parent = parent.parent;
    }
    return null;
  }

  get texture(): Texture | null {
    return this.props.texture;
  }

  set texture(value: Texture | null) {
    if (this.props.texture === value) {
      return;
    }
    const oldTexture = this.props.texture;
    if (oldTexture) {
      oldTexture.setRenderableOwner(this, false);
      this.unloadTexture();
    }
    this.props.texture = value;
    if (value) {
      value.setRenderableOwner(this, this.isRenderable);
      this.loadTexture();
    }
    this.setUpdateType(UpdateType.IsRenderable);
  }

  set textureOptions(value: TextureOptions) {
    this.props.textureOptions = value;
  }

  get textureOptions(): TextureOptions {
    return this.props.textureOptions;
  }

  setRTTUpdates(type: number) {
    this.hasRTTupdates = true;
    this.parent?.setRTTUpdates(type);
  }

  animate(
    props: Partial<CoreNodeAnimateProps>,
    settings: Partial<AnimationSettings>,
  ): IAnimationController {
    const animation = new CoreAnimation(this, props, settings);
    // eslint-disable-next-line @typescript-eslint/no-unsafe-assignment, @typescript-eslint/no-unsafe-call
    const controller = new CoreAnimationController(
      this.stage.animationManager,
      animation,
    );
    // eslint-disable-next-line @typescript-eslint/no-unsafe-return
    return controller;
  }

  flush() {
    // no-op
  }

  //#endregion Properties
}<|MERGE_RESOLUTION|>--- conflicted
+++ resolved
@@ -644,11 +644,7 @@
 export class CoreNode extends EventEmitter {
   readonly children: CoreNode[] = [];
   protected _id: number = getNewId();
-<<<<<<< HEAD
-  protected props: Required<CoreNodeProps>;
-=======
-  readonly props: Required<CoreNodeWritableProps>;
->>>>>>> be06ab71
+  readonly props: Required<CoreNodeProps>;
 
   public updateType = UpdateType.All;
 
