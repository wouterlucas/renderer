/*
 * If not stated otherwise in this file or this component's LICENSE file the
 * following copyright and licenses apply:
 *
 * Copyright 2023 Comcast Cable Communications Management, LLC.
 *
 * Licensed under the Apache License, Version 2.0 (the License);
 * you may not use this file except in compliance with the License.
 * You may obtain a copy of the License at
 *
 * http://www.apache.org/licenses/LICENSE-2.0
 *
 * Unless required by applicable law or agreed to in writing, software
 * distributed under the License is distributed on an "AS IS" BASIS,
 * WITHOUT WARRANTIES OR CONDITIONS OF ANY KIND, either express or implied.
 * See the License for the specific language governing permissions and
 * limitations under the License.
 */

import { assertTruthy, mergeColorAlphaPremultiplied } from '../utils.js';
import type { ShaderMap } from './CoreShaderManager.js';
import type {
  ExtractProps,
  TextureMap,
  TextureOptions,
} from './CoreTextureManager.js';
import type { CoreRenderer } from './renderers/CoreRenderer.js';
import type { CoreShader } from './renderers/CoreShader.js';
import type { Stage } from './Stage.js';
import type {
  Texture,
  TextureFailedEventHandler,
  TextureFreedEventHandler,
  TextureLoadedEventHandler,
} from './textures/Texture.js';
import { RenderTexture } from './textures/RenderTexture.js';
import type {
  Dimensions,
  NodeTextureFailedPayload,
  NodeTextureFreedPayload,
  NodeTextureLoadedPayload,
} from '../common/CommonTypes.js';
import { EventEmitter } from '../common/EventEmitter.js';
import {
  copyRect,
  intersectRect,
  type Bound,
  type RectWithValid,
  createBound,
  boundInsideBound,
} from './lib/utils.js';
import { Matrix3d } from './lib/Matrix3d.js';
import { RenderCoords } from './lib/RenderCoords.js';

export enum CoreNodeRenderState {
  Init = 0,
  OutOfBounds = 2,
  InBounds = 4,
  InViewport = 8,
}

const CoreNodeRenderStateMap: Map<CoreNodeRenderState, string> = new Map();
CoreNodeRenderStateMap.set(CoreNodeRenderState.Init, 'init');
CoreNodeRenderStateMap.set(CoreNodeRenderState.OutOfBounds, 'outOfBounds');
CoreNodeRenderStateMap.set(CoreNodeRenderState.InBounds, 'inBounds');
CoreNodeRenderStateMap.set(CoreNodeRenderState.InViewport, 'inViewport');

export interface CoreNodeProps {
  id: number;
  // External facing properties whose defaults are determined by
  // RendererMain's resolveNodeDefaults() method
  x: number;
  y: number;
  width: number;
  height: number;
  alpha: number;
  clipping: boolean;
  color: number;
  colorTop: number;
  colorBottom: number;
  colorLeft: number;
  colorRight: number;
  colorTl: number;
  colorTr: number;
  colorBl: number;
  colorBr: number;
  parent: CoreNode | null;
  zIndex: number;
  texture: Texture | null;
  textureOptions: TextureOptions | null;
  shader: CoreShader | null;
  shaderProps: Record<string, unknown> | null;
  zIndexLocked: number;
  scaleX: number;
  scaleY: number;
  mount: number;
  mountX: number;
  mountY: number;
  pivot: number;
  pivotX: number;
  pivotY: number;
  rotation: number;
  rtt: boolean;
  parentHasRenderTexture?: boolean;
}

type ICoreNode = Omit<
  CoreNodeProps,
  'texture' | 'textureOptions' | 'shader' | 'shaderProps'
>;

export enum UpdateType {
  /**
   * Child updates
   */
  Children = 1,

  /**
   * Scale/Rotate transform update
   *
   * @remarks
   * CoreNode Properties Updated:
   * - `scaleRotateTransform`
   */
  ScaleRotate = 2,

  /**
   * Translate transform update (x/y/width/height/pivot/mount)
   *
   * @remarks
   * CoreNode Properties Updated:
   * - `localTransform`
   */
  Local = 4,

  /**
   * Global Transform update
   *
   * @remarks
   * CoreNode Properties Updated:
   * - `globalTransform`
   * - `renderCoords`
   * - `renderBound`
   */
  Global = 8,

  /**
   * Clipping rect update
   *
   * @remarks
   * CoreNode Properties Updated:
   * - `clippingRect`
   */
  Clipping = 16,

  /**
   * Calculated ZIndex update
   *
   * @remarks
   * CoreNode Properties Updated:
   * - `calcZIndex`
   */
  CalculatedZIndex = 32,

  /**
   * Z-Index Sorted Children update
   *
   * @remarks
   * CoreNode Properties Updated:
   * - `children` (sorts children by their `calcZIndex`)
   */
  ZIndexSortedChildren = 64,

  /**
   * Premultiplied Colors update
   *
   * @remarks
   * CoreNode Properties Updated:
   * - `premultipliedColorTl`
   * - `premultipliedColorTr`
   * - `premultipliedColorBl`
   * - `premultipliedColorBr`
   */
  PremultipliedColors = 128,

  /**
   * World Alpha update
   *
   * @remarks
   * CoreNode Properties Updated:
   * - `worldAlpha` = `parent.worldAlpha` * `alpha`
   */
  WorldAlpha = 256,

  /**
   * Render State update
   *
   * @remarks
   * CoreNode Properties Updated:
   * - `renderState`
   */
  RenderState = 512,

  /**
   * Is Renderable update
   *
   * @remarks
   * CoreNode Properties Updated:
   * - `isRenderable`
   */
  IsRenderable = 1024,

  /**
   * None
   */
  None = 0,

  /**
   * All
   */
  All = 2047,
}

export class CoreNode extends EventEmitter implements ICoreNode {
  readonly children: CoreNode[] = [];
  protected props: Required<CoreNodeProps>;

  public updateType = UpdateType.All;

  public globalTransform?: Matrix3d;
  public scaleRotateTransform?: Matrix3d;
  public localTransform?: Matrix3d;
  public renderCoords?: RenderCoords;
  public renderBound?: Bound;
  public strictBound?: Bound;
  public preloadBound?: Bound;
  public clippingRect: RectWithValid = {
    x: 0,
    y: 0,
    width: 0,
    height: 0,
    valid: false,
  };
  public isRenderable = false;
  public renderState: CoreNodeRenderState = CoreNodeRenderState.Init;

  public worldAlpha = 1;
  public premultipliedColorTl = 0;
  public premultipliedColorTr = 0;
  public premultipliedColorBl = 0;
  public premultipliedColorBr = 0;
  public calcZIndex = 0;
<<<<<<< HEAD
  public hasRTTupdates = false;
  private isComplex = false;
=======
>>>>>>> f38273b8

  constructor(protected stage: Stage, props: CoreNodeProps) {
    super();
    this.props = {
      ...props,
      parent: null,
      // Assign a default value to parentHasRenderTexture
      parentHasRenderTexture: false,
    };
    // Allow for parent to be processed appropriately
    this.parent = props.parent;

    // Allow for Render Texture to be processed appropriately
    this.rtt = props.rtt;

    this.updateScaleRotateTransform();
  }

  //#region Textures
  loadTexture<Type extends keyof TextureMap>(
    textureType: Type,
    props: ExtractProps<TextureMap[Type]>,
    options: TextureOptions | null = null,
  ): void {
    // First unload any existing texture
    if (this.props.texture) {
      this.unloadTexture();
    }
    const { txManager } = this.stage;
    const texture = txManager.loadTexture(textureType, props, options);

    this.props.texture = texture;
    this.props.textureOptions = options;
    this.setUpdateType(UpdateType.IsRenderable);

    // If texture is already loaded / failed, trigger loaded event manually
    // so that users get a consistent event experience.
    // We do this in a microtask to allow listeners to be attached in the same
    // synchronous task after calling loadTexture()
    queueMicrotask(() => {
      if (texture.state === 'loaded') {
        this.onTextureLoaded(texture, texture.dimensions!);
      } else if (texture.state === 'failed') {
        this.onTextureFailed(texture, texture.error!);
      } else if (texture.state === 'freed') {
        this.onTextureFreed(texture);
      }
      texture.on('loaded', this.onTextureLoaded);
      texture.on('failed', this.onTextureFailed);
      texture.on('freed', this.onTextureFreed);
    });
  }

  unloadTexture(): void {
    if (this.props.texture) {
      const { texture } = this.props;
      texture.off('loaded', this.onTextureLoaded);
      texture.off('failed', this.onTextureFailed);
      texture.off('freed', this.onTextureFreed);
      texture.setRenderableOwner(this, false);
    }
    this.props.texture = null;
    this.props.textureOptions = null;
    this.setUpdateType(UpdateType.IsRenderable);
  }

  private onTextureLoaded: TextureLoadedEventHandler = (target, dimensions) => {
    // If parent has a render texture, flag that we need to update
    // @todo: Reserve type for RTT updates
    if (this.parentHasRenderTexture) {
      this.setRTTUpdates(1);
    }

    this.emit('loaded', {
      type: 'texture',
      dimensions,
    } satisfies NodeTextureLoadedPayload);

    queueMicrotask(() => {
      // Texture was loaded. In case the RAF loop has already stopped, we request
      // a render to ensure the texture is rendered.
      this.stage.requestRender();
    });
  };

  private onTextureFailed: TextureFailedEventHandler = (target, error) => {
    this.emit('failed', {
      type: 'texture',
      error,
    } satisfies NodeTextureFailedPayload);
  };

  private onTextureFreed: TextureFreedEventHandler = (target: Texture) => {
    this.emit('freed', {
      type: 'texture',
    } satisfies NodeTextureFreedPayload);
  };
  //#endregion Textures

  loadShader<Type extends keyof ShaderMap>(
    shaderType: Type,
    props: ExtractProps<ShaderMap[Type]>,
  ): void {
    const shManager = this.stage.renderer.getShaderManager();
    assertTruthy(shManager);
    const { shader, props: p } = shManager.loadShader(shaderType, props);
    this.props.shader = shader;
    this.props.shaderProps = p;
    this.setUpdateType(UpdateType.IsRenderable);
  }

  /**
   * Change types types is used to determine the scope of the changes being applied
   *
   * @remarks
   * See {@link UpdateType} for more information on each type
   *
   * @param type
   */
  setUpdateType(type: UpdateType): void {
    this.updateType |= type;

    // If we're updating this node at all, we need to inform the parent
    // (and all ancestors) that their children need updating as well
    const parent = this.props.parent;
    if (parent && !(parent.updateType & UpdateType.Children)) {
      parent.setUpdateType(UpdateType.Children);
    }

    // If node is part of RTT texture
    // Flag that we need to update
    if (this.parentHasRenderTexture) {
      this.setRTTUpdates(type);
    }
  }

  sortChildren() {
    this.children.sort((a, b) => a.calcZIndex - b.calcZIndex);
  }

  updateScaleRotateTransform() {
    this.scaleRotateTransform = Matrix3d.rotate(
      this.props.rotation,
      this.scaleRotateTransform,
    ).scale(this.props.scaleX, this.props.scaleY);
  }

  updateLocalTransform() {
    assertTruthy(this.scaleRotateTransform);
    const pivotTranslateX = this.props.pivotX * this.props.width;
    const pivotTranslateY = this.props.pivotY * this.props.height;
    const mountTranslateX = this.props.mountX * this.props.width;
    const mountTranslateY = this.props.mountY * this.props.height;

    this.localTransform = Matrix3d.translate(
      pivotTranslateX - mountTranslateX + this.props.x,
      pivotTranslateY - mountTranslateY + this.props.y,
      this.localTransform,
    )
      .multiply(this.scaleRotateTransform)
      .translate(-pivotTranslateX, -pivotTranslateY);

    this.setUpdateType(UpdateType.Global);
  }

  /**
   * @todo: test for correct calculation flag
   * @param delta
   */
  update(delta: number, parentClippingRect: RectWithValid): void {
    if (this.updateType & UpdateType.ScaleRotate) {
      this.updateScaleRotateTransform();
      this.setUpdateType(UpdateType.Local);
    }

    if (this.updateType & UpdateType.Local) {
      this.updateLocalTransform();
      this.setUpdateType(UpdateType.Global);
    }

    const parent = this.props.parent;
    let childUpdateType = UpdateType.None;
    if (this.updateType & UpdateType.Global) {
      assertTruthy(this.localTransform);
      this.globalTransform = Matrix3d.copy(
        parent?.globalTransform || this.localTransform,
        this.globalTransform,
      );

      if (parent) {
        this.globalTransform.multiply(this.localTransform);
      }
      this.calculateRenderCoords();
      this.updateBoundingRect();
      this.setUpdateType(
        UpdateType.Clipping | UpdateType.RenderState | UpdateType.Children,
      );
      childUpdateType |= UpdateType.Global;
    }

    if (this.updateType & UpdateType.Clipping) {
      this.calculateClippingRect(parentClippingRect);
      this.setUpdateType(UpdateType.Children);
      childUpdateType |= UpdateType.Clipping;
    }

    if (this.updateType & UpdateType.WorldAlpha) {
      if (parent) {
        this.worldAlpha = parent.worldAlpha * this.props.alpha;
      } else {
        this.worldAlpha = this.props.alpha;
      }
      this.setUpdateType(UpdateType.Children | UpdateType.PremultipliedColors);
      childUpdateType |= UpdateType.WorldAlpha;
    }

    if (this.updateType & UpdateType.PremultipliedColors) {
      this.premultipliedColorTl = mergeColorAlphaPremultiplied(
        this.props.colorTl,
        this.worldAlpha,
        true,
      );

      // If all the colors are the same just sent them all to the same value
      if (
        this.props.colorTl === this.props.colorTr &&
        this.props.colorBl === this.props.colorBr &&
        this.props.colorTl === this.props.colorBl
      ) {
        this.premultipliedColorTr =
          this.premultipliedColorBl =
          this.premultipliedColorBr =
            this.premultipliedColorTl;
      } else {
        this.premultipliedColorTr = mergeColorAlphaPremultiplied(
          this.props.colorTr,
          this.worldAlpha,
          true,
        );
        this.premultipliedColorBl = mergeColorAlphaPremultiplied(
          this.props.colorBl,
          this.worldAlpha,
          true,
        );
        this.premultipliedColorBr = mergeColorAlphaPremultiplied(
          this.props.colorBr,
          this.worldAlpha,
          true,
        );
      }
    }

    if (this.updateType & UpdateType.RenderState) {
      this.updateRenderState(parentClippingRect);
      this.setUpdateType(UpdateType.IsRenderable);
    }

    if (this.updateType & UpdateType.IsRenderable) {
      this.updateIsRenderable();
    }

    // No need to update zIndex if there is no parent
    if (parent && this.updateType & UpdateType.CalculatedZIndex) {
      this.calculateZIndex();
      // Tell parent to re-sort children
      parent.setUpdateType(UpdateType.ZIndexSortedChildren);
    }

    if (
      this.updateType & UpdateType.Children &&
      this.children.length &&
      !this.rtt
    ) {
      this.children.forEach((child) => {
        // Trigger the depenedent update types on the child
        child.setUpdateType(childUpdateType);
        // If child has no updates, skip
        if (child.updateType === 0) {
          return;
        }
        child.update(delta, this.clippingRect);
      });
    }

    // Sorting children MUST happen after children have been updated so
    // that they have the oppotunity to update their calculated zIndex.
    if (this.updateType & UpdateType.ZIndexSortedChildren) {
      // reorder z-index
      this.sortChildren();
    }

    // reset update type
    this.updateType = 0;
  }

  //check if CoreNode is renderable based on props
  checkRenderProps(): boolean {
    if (this.props.texture) {
      return true;
    }

    if (!this.props.width || !this.props.height) {
      return false;
    }

    if (this.props.shader) {
      return true;
    }

    if (this.props.clipping) {
      return true;
    }

    if (this.props.color !== 0) {
      return true;
    }

    // Consider removing these checks and just using the color property check above.
    // Maybe add a forceRender prop for nodes that should always render.
    if (this.props.colorTop !== 0) {
      return true;
    }

    if (this.props.colorBottom !== 0) {
      return true;
    }

    if (this.props.colorLeft !== 0) {
      return true;
    }

    if (this.props.colorRight !== 0) {
      return true;
    }

    if (this.props.colorTl !== 0) {
      return true;
    }

    if (this.props.colorTr !== 0) {
      return true;
    }

    if (this.props.colorBl !== 0) {
      return true;
    }

    if (this.props.colorBr !== 0) {
      return true;
    }
    return false;
  }

  checkRenderBounds(parentClippingRect: RectWithValid): CoreNodeRenderState {
    assertTruthy(this.renderBound);
    const rectW = parentClippingRect.width || this.stage.root.width;
    const rectH = parentClippingRect.height || this.stage.root.height;
    this.strictBound = createBound(
      parentClippingRect.x,
      parentClippingRect.y,
      parentClippingRect.x + rectW,
      parentClippingRect.y + rectH,
      this.strictBound,
    );

    const renderM = this.stage.boundsMargin;
    this.preloadBound = createBound(
      parentClippingRect.x - renderM[3],
      parentClippingRect.y - renderM[0],
      parentClippingRect.x + rectW + renderM[1],
      parentClippingRect.y + rectH + renderM[2],
      this.preloadBound,
    );

    if (boundInsideBound(this.renderBound, this.strictBound)) {
      return CoreNodeRenderState.InViewport;
    }

    if (boundInsideBound(this.renderBound, this.preloadBound)) {
      return CoreNodeRenderState.InBounds;
    }
    return CoreNodeRenderState.OutOfBounds;
  }

  updateRenderState(parentClippingRect: RectWithValid) {
    const renderState = this.checkRenderBounds(parentClippingRect);
    if (renderState !== this.renderState) {
      const previous = this.renderState;
      this.renderState = renderState;
      if (previous === CoreNodeRenderState.InViewport) {
        this.emit('outOfViewport', {
          previous,
          current: renderState,
        });
      }
      const event = CoreNodeRenderStateMap.get(renderState);
      assertTruthy(event);
      this.emit(event, {
        previous,
        current: renderState,
      });
    }
  }

  setRenderState(state: CoreNodeRenderState) {
    if (state !== this.renderState) {
      this.renderState = state;
      this.emit(CoreNodeRenderState[state]);
    }
  }

  /**
   * This function updates the `isRenderable` property based on certain conditions.
   *
   * @returns
   */
  updateIsRenderable() {
    let newIsRenderable;
    if (!this.checkRenderProps()) {
      newIsRenderable = false;
    } else {
      newIsRenderable = this.renderState > CoreNodeRenderState.OutOfBounds;
    }
    if (this.isRenderable !== newIsRenderable) {
      this.isRenderable = newIsRenderable;
      this.onChangeIsRenderable(newIsRenderable);
    }
  }

  onChangeIsRenderable(isRenderable: boolean) {
    this.props.texture?.setRenderableOwner(this, isRenderable);
  }

  calculateRenderCoords() {
    const { width, height, globalTransform: transform } = this;
    assertTruthy(transform);
    const { tx, ty, ta, tb, tc, td } = transform;
    if (tb === 0 && tc === 0) {
      const minX = tx;
      const maxX = tx + width * ta;

      const minY = ty;
      const maxY = ty + height * td;
      this.renderCoords = RenderCoords.translate(
        //top-left
        minX,
        minY,
        //top-right
        maxX,
        minY,
        //bottom-right
        maxX,
        maxY,
        //bottom-left
        minX,
        maxY,
        this.renderCoords,
      );
    } else {
      this.renderCoords = RenderCoords.translate(
        //top-left
        tx,
        ty,
        //top-right
        tx + width * ta,
        ty + width * tc,
        //bottom-right
        tx + width * ta + height * tb,
        ty + width * tc + height * td,
        //bottom-left
        tx + height * tb,
        ty + height * td,
        this.renderCoords,
      );
    }
  }

  updateBoundingRect() {
    const { renderCoords, globalTransform: transform } = this;
    assertTruthy(transform);
    assertTruthy(renderCoords);

    const { tb, tc } = transform;
    const { x1, y1, x3, y3 } = renderCoords;
    if (tb === 0 || tc === 0) {
      this.renderBound = createBound(x1, y1, x3, y3, this.renderBound);
    } else {
      const { x2, x4, y2, y4 } = renderCoords;
      this.renderBound = createBound(
        Math.min(x1, x2, x3, x4),
        Math.min(y1, y2, y3, y4),
        Math.max(x1, x2, x3, x4),
        Math.max(y1, y2, y3, y4),
        this.renderBound,
      );
    }
  }

  /**
   * This function calculates the clipping rectangle for a node.
   *
   * The function then checks if the node is rotated. If the node requires clipping and is not rotated, a new clipping rectangle is created based on the node's global transform and dimensions.
   * If a parent clipping rectangle exists, it is intersected with the node's clipping rectangle (if it exists), or replaces the node's clipping rectangle.
   *
   * Finally, the node's parentClippingRect and clippingRect properties are updated.
   */
  calculateClippingRect(parentClippingRect: RectWithValid) {
    assertTruthy(this.globalTransform);
    const { clippingRect, props, globalTransform: gt } = this;
    const { clipping } = props;

    const isRotated = gt.tb !== 0 || gt.tc !== 0;

    if (clipping && !isRotated) {
      clippingRect.x = gt.tx;
      clippingRect.y = gt.ty;
      clippingRect.width = this.width * gt.ta;
      clippingRect.height = this.height * gt.td;
      clippingRect.valid = true;
    } else {
      clippingRect.valid = false;
    }

    if (parentClippingRect.valid && clippingRect.valid) {
      // Intersect parent clipping rect with node clipping rect
      intersectRect(parentClippingRect, clippingRect, clippingRect);
    } else if (parentClippingRect.valid) {
      // Copy parent clipping rect
      copyRect(parentClippingRect, clippingRect);
      clippingRect.valid = true;
    }
  }

  calculateZIndex(): void {
    const props = this.props;
    const z = props.zIndex || 0;
    const p = props.parent?.zIndex || 0;

    let zIndex = z;
    if (props.parent?.zIndexLocked) {
      zIndex = z < p ? z : p;
    }
    this.calcZIndex = zIndex;
  }

  /**
   * Destroy the node and cleanup all resources
   */
  destroy(): void {
    this.unloadTexture();

    this.clippingRect.valid = false;

    this.isRenderable = false;

    delete this.renderCoords;
    delete this.renderBound;
    delete this.strictBound;
    delete this.preloadBound;
    delete this.globalTransform;
    delete this.scaleRotateTransform;
    delete this.localTransform;

    this.props.texture = null;
    this.props.shader = null;

    this.removeAllListeners();
    this.parent = null;
  }

  renderQuads(renderer: CoreRenderer): void {
    const {
      width,
      height,
      texture,
      textureOptions,
      shader,
      shaderProps,
      rtt,
      parentHasRenderTexture,
    } = this.props;

    // Prevent quad rendering if parent has a render texture
    // and this node is not the render texture
    if (parentHasRenderTexture) {
      if (!renderer.renderToTextureActive) {
        return;
      }
    }

    const {
      premultipliedColorTl,
      premultipliedColorTr,
      premultipliedColorBl,
      premultipliedColorBr,
    } = this;

    const { zIndex, worldAlpha, globalTransform: gt, clippingRect } = this;

    assertTruthy(gt);

    // add to list of renderables to be sorted before rendering
    renderer.addQuad({
      width,
      height,
      colorTl: premultipliedColorTl,
      colorTr: premultipliedColorTr,
      colorBl: premultipliedColorBl,
      colorBr: premultipliedColorBr,
      texture,
      textureOptions,
      zIndex,
      shader,
      shaderProps,
      alpha: worldAlpha,
      clippingRect,
      tx: gt.tx,
      ty: gt.ty,
      ta: gt.ta,
      tb: gt.tb,
      tc: gt.tc,
      td: gt.td,
      rtt,
      parentHasRenderTexture,
      framebufferDimensions: this.framebufferDimensions,
    });
  }

  //#region Properties
  get id(): number {
    return this.props.id;
  }

  get x(): number {
    return this.props.x;
  }

  set x(value: number) {
    if (this.props.x !== value) {
      this.props.x = value;
      this.setUpdateType(UpdateType.Local);
    }
  }

  get absX(): number {
    return (
      this.props.x +
      (this.props.parent?.absX || this.props.parent?.globalTransform?.tx || 0)
    );
  }

  get absY(): number {
    return this.props.y + (this.props.parent?.absY ?? 0);
  }

  get y(): number {
    return this.props.y;
  }

  set y(value: number) {
    if (this.props.y !== value) {
      this.props.y = value;
      this.setUpdateType(UpdateType.Local);
    }
  }

  get width(): number {
    return this.props.width;
  }

  set width(value: number) {
    if (this.props.width !== value) {
      this.props.width = value;
      this.setUpdateType(UpdateType.Local);
    }
  }

  get height(): number {
    return this.props.height;
  }

  set height(value: number) {
    if (this.props.height !== value) {
      this.props.height = value;
      this.setUpdateType(UpdateType.Local);
    }
  }

  get scale(): number {
    // The CoreNode `scale` property is only used by Animations.
    // Unlike INode, `null` should never be possibility for Animations.
    return this.scaleX;
  }

  set scale(value: number) {
    // The CoreNode `scale` property is only used by Animations.
    // Unlike INode, `null` should never be possibility for Animations.
    this.scaleX = value;
    this.scaleY = value;
  }

  get scaleX(): number {
    return this.props.scaleX;
  }

  set scaleX(value: number) {
    if (this.props.scaleX !== value) {
      this.props.scaleX = value;
      this.setUpdateType(UpdateType.ScaleRotate);
    }
  }

  get scaleY(): number {
    return this.props.scaleY;
  }

  set scaleY(value: number) {
    if (this.props.scaleY !== value) {
      this.props.scaleY = value;
      this.setUpdateType(UpdateType.ScaleRotate);
    }
  }

  get mount(): number {
    return this.props.mount;
  }

  set mount(value: number) {
    if (this.props.mountX !== value || this.props.mountY !== value) {
      this.props.mountX = value;
      this.props.mountY = value;
      this.props.mount = value;
      this.setUpdateType(UpdateType.Local);
    }
  }

  get mountX(): number {
    return this.props.mountX;
  }

  set mountX(value: number) {
    if (this.props.mountX !== value) {
      this.props.mountX = value;
      this.setUpdateType(UpdateType.Local);
    }
  }

  get mountY(): number {
    return this.props.mountY;
  }

  set mountY(value: number) {
    if (this.props.mountY !== value) {
      this.props.mountY = value;
      this.setUpdateType(UpdateType.Local);
    }
  }

  get pivot(): number {
    return this.props.pivot;
  }

  set pivot(value: number) {
    if (this.props.pivotX !== value || this.props.pivotY !== value) {
      this.props.pivotX = value;
      this.props.pivotY = value;
      this.props.pivot = value;
      this.setUpdateType(UpdateType.Local);
    }
  }

  get pivotX(): number {
    return this.props.pivotX;
  }

  set pivotX(value: number) {
    if (this.props.pivotX !== value) {
      this.props.pivotX = value;
      this.setUpdateType(UpdateType.Local);
    }
  }

  get pivotY(): number {
    return this.props.pivotY;
  }

  set pivotY(value: number) {
    if (this.props.pivotY !== value) {
      this.props.pivotY = value;
      this.setUpdateType(UpdateType.Local);
    }
  }

  get rotation(): number {
    return this.props.rotation;
  }

  set rotation(value: number) {
    if (this.props.rotation !== value) {
      this.props.rotation = value;
      this.setUpdateType(UpdateType.ScaleRotate);
    }
  }

  get alpha(): number {
    return this.props.alpha;
  }

  set alpha(value: number) {
    this.props.alpha = value;
    this.setUpdateType(UpdateType.PremultipliedColors | UpdateType.WorldAlpha);
  }

  get clipping(): boolean {
    return this.props.clipping;
  }

  set clipping(value: boolean) {
    this.props.clipping = value;
    this.setUpdateType(UpdateType.Clipping);
  }

  get color(): number {
    return this.props.color;
  }

  set color(value: number) {
    if (
      this.props.colorTl !== value ||
      this.props.colorTr !== value ||
      this.props.colorBl !== value ||
      this.props.colorBr !== value
    ) {
      this.colorTl = value;
      this.colorTr = value;
      this.colorBl = value;
      this.colorBr = value;
    }
    this.props.color = value;

    this.setUpdateType(UpdateType.PremultipliedColors);
  }

  get colorTop(): number {
    return this.props.colorTop;
  }

  set colorTop(value: number) {
    if (this.props.colorTl !== value || this.props.colorTr !== value) {
      this.colorTl = value;
      this.colorTr = value;
    }
    this.props.colorTop = value;
    this.setUpdateType(UpdateType.PremultipliedColors);
  }

  get colorBottom(): number {
    return this.props.colorBottom;
  }

  set colorBottom(value: number) {
    if (this.props.colorBl !== value || this.props.colorBr !== value) {
      this.colorBl = value;
      this.colorBr = value;
    }
    this.props.colorBottom = value;
    this.setUpdateType(UpdateType.PremultipliedColors);
  }

  get colorLeft(): number {
    return this.props.colorLeft;
  }

  set colorLeft(value: number) {
    if (this.props.colorTl !== value || this.props.colorBl !== value) {
      this.colorTl = value;
      this.colorBl = value;
    }
    this.props.colorLeft = value;
    this.setUpdateType(UpdateType.PremultipliedColors);
  }

  get colorRight(): number {
    return this.props.colorRight;
  }

  set colorRight(value: number) {
    if (this.props.colorTr !== value || this.props.colorBr !== value) {
      this.colorTr = value;
      this.colorBr = value;
    }
    this.props.colorRight = value;
    this.setUpdateType(UpdateType.PremultipliedColors);
  }

  get colorTl(): number {
    return this.props.colorTl;
  }

  set colorTl(value: number) {
    this.props.colorTl = value;
    this.setUpdateType(UpdateType.PremultipliedColors);
  }

  get colorTr(): number {
    return this.props.colorTr;
  }

  set colorTr(value: number) {
    this.props.colorTr = value;
    this.setUpdateType(UpdateType.PremultipliedColors);
  }

  get colorBl(): number {
    return this.props.colorBl;
  }

  set colorBl(value: number) {
    this.props.colorBl = value;
    this.setUpdateType(UpdateType.PremultipliedColors);
  }

  get colorBr(): number {
    return this.props.colorBr;
  }

  set colorBr(value: number) {
    this.props.colorBr = value;
    this.setUpdateType(UpdateType.PremultipliedColors);
  }

  // we're only interested in parent zIndex to test
  // if we should use node zIndex is higher then parent zIndex
  get zIndexLocked(): number {
    return this.props.zIndexLocked || 0;
  }

  set zIndexLocked(value: number) {
    this.props.zIndexLocked = value;
    this.setUpdateType(UpdateType.CalculatedZIndex | UpdateType.Children);
    this.children.forEach((child) => {
      child.setUpdateType(UpdateType.CalculatedZIndex);
    });
  }

  get zIndex(): number {
    return this.props.zIndex;
  }

  set zIndex(value: number) {
    this.props.zIndex = value;
    this.setUpdateType(UpdateType.CalculatedZIndex | UpdateType.Children);
    this.children.forEach((child) => {
      child.setUpdateType(UpdateType.CalculatedZIndex);
    });
  }

  get parent(): CoreNode | null {
    return this.props.parent;
  }

  set parent(newParent: CoreNode | null) {
    const oldParent = this.props.parent;
    if (oldParent === newParent) {
      return;
    }
    this.props.parent = newParent;
    if (oldParent) {
      const index = oldParent.children.indexOf(this);
      assertTruthy(
        index !== -1,
        "CoreNode.parent: Node not found in old parent's children!",
      );
      oldParent.children.splice(index, 1);
      oldParent.setUpdateType(
        UpdateType.Children | UpdateType.ZIndexSortedChildren,
      );
    }
    if (newParent) {
      newParent.children.push(this);
      // Since this node has a new parent, to be safe, have it do a full update.
      this.setUpdateType(UpdateType.All);
      // Tell parent that it's children need to be updated and sorted.
      newParent.setUpdateType(
        UpdateType.Children | UpdateType.ZIndexSortedChildren,
      );

      if (newParent.rtt || newParent.parentHasRenderTexture) {
        this.setRTTUpdates(UpdateType.All);
      }
    }
    this.parentHasRenderTexture =
      newParent?.rtt || newParent?.parentHasRenderTexture;
    this.updateScaleRotateTransform();
  }

  get rtt(): boolean {
    return this.props.rtt;
  }

  set rtt(value: boolean) {
    if (!value) {
      return;
    }
    this.props.rtt = true;
    this.hasRTTupdates = true;

    // Store RTT nodes in a separate list
    this.stage.renderer?.renderToTexture(this);
  }

  set parentHasRenderTexture(value: boolean | undefined) {
    this.props.parentHasRenderTexture = !!value;
  }

  get parentHasRenderTexture(): boolean {
    return this.props.parentHasRenderTexture;
  }

  get framebufferDimensions(): Dimensions | undefined {
    if (this.parentHasRenderTexture) {
      return this.parent?.framebufferDimensions;
    }
    return { width: this.width, height: this.height };
  }

  get texture(): Texture | null {
    return this.props.texture;
  }

  setRTTUpdates(type: number) {
    this.hasRTTupdates = true;
    this.parent?.setRTTUpdates(type);
  }
  //#endregion Properties
}<|MERGE_RESOLUTION|>--- conflicted
+++ resolved
@@ -250,11 +250,7 @@
   public premultipliedColorBl = 0;
   public premultipliedColorBr = 0;
   public calcZIndex = 0;
-<<<<<<< HEAD
   public hasRTTupdates = false;
-  private isComplex = false;
-=======
->>>>>>> f38273b8
 
   constructor(protected stage: Stage, props: CoreNodeProps) {
     super();
